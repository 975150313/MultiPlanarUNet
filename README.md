# Multi-Planar UNet

Implementation of the Multi-Planar UNet as described in: 

`Mathias Perslev, Erik Dam, Akshay Pai, and Christian Igel. One Network To 
Segment Them All: A General, Lightweight System for Accurate 3D Medical Image
Segmentation. In: Medical Image Computing and Computer Assisted Intervention 
<<<<<<< HEAD
(MICCAI), 2019, accepted`
=======
(MICCAI), 2019`
>>>>>>> d550a502

## Quick Start
#### Installation

```
git clone https://github.com/perslev/MultiPlanarUNet
pip install -e MultiPlanarUNet
```

This package is still frequently updated and it is thus recommended to install 
the package with PIP with the -e ('editable') flag so that the package can be 
updated with recent changes on GitHub without re-installing:

```
cd MultiPlanarUNet
git pull
```

#### Usage
```
usage: mp [script] [script args...]

Multi-Planar UNet (0.1.0)
-------------------------
Available scripts:
- cv_experiment
- cv_split
- init_project
- predict
- predict_3D
- summary
- train
- train_fusion
...
```

## Overview
This package implements fully autonomous deep learning based 
segmentation of any 3D medical image. It uses a fixed 
hyperparameter set and a fixed model topology, eliminating the need for
conducting hyperparameter tuning experiments. No manual involvement is 
needed except for supplying the training data.

The system has been evaluated on a wide range of tasks spanning organ and 
pathology segmentation across tissue types and scanner modalities. 
The model obtained a top-5 position at the 2018 Medical Segmentation Decathlon 
(http://medicaldecathlon.com/) despite its simplicity and computational 
efficiency.

This software may be used as-is and does not require deep learning expertise to
get started. It may also serve as a strong baseline method for general purpose
semantic segmentation of medical images.

## Method
The base model is a slightly modified 2D UNet (https://arxiv.org/abs/1505.04597) 
trained under a multi-planar framework. Specifically, the 2D model is
fed images sampled across multiple views onto the image volume simultaneously:

[Multi-Planar Animation](resources/multi_planar_training.gif)

At test-time, the model predict along each of the views and recreates a set of full segmentation volumes. 
These volumes are majority voted into one using a learned function that weights
each class from each view individually to maximuse the performance.

![](resources/multi_planar_model_updated.png)

![](resources/multi_planar_augmentation.png)

## Usage

Project initialization, model training, evaluation, prediction etc. may be 
performed using the scripts located in ```MultiPlanarUNet.bin```. The script 
named ```mp.py``` serves as an entry point to all other scripts, and is used
as follows:

```bash
# Invoke the help menu
mp --help

# Launch the train script
mp train [arguments passed to 'train'...]

# Invoke the help menu of a sub-script
mp train --help
```

You only need to specify the training data in the format described 
below. Training, evaluation and prediction will be handled automatically if 
using the above scripts.

#### Preparing the data
In order to train a model to solve a specific task, a set of manually 
annotated images must be stored in a folder under the following structure:

```
./data_folder/
|- train/
|--- images/
|------ image1.nii.gz
|------ image5.nii.gz
|--- labels/
|------ image1.nii.gz
|------ image5.nii.gz
|- val/
|--- images/
|--- labels/
|- test/
|--- images/
|--- labels/
|- aug/ <-- OPTIONAL
|--- images/
|--- labels/
```

The names of these folders may be customized in the parameter file (see below), 
but default to those shown above. The image and corresponding label map files 
must be identically named.

The ```aug``` folder may store additional images that can be included during 
training with a lower weight assigned in optimization.

#### File formatting
All images must be stored in the ``.nii``/```.nii.gz``` format. 
It is important that the .nii files store correct 4x4 affines for mapping
voxel coordinates to the scanner space. Specifically, the framework needs to
know the voxel size and axis orientations in order to sample isotrophic images 
in the scanner space.

Images should be arrays of dimension 4 with the first 3 corresponding to the 
image dimensions and the last the channels dimension (e.g. [256, 256, 256, 3] 
for a 256x256x256 image with 3 channels). Label maps should be identically 
shaped in the first 3 dimensions and have a single channel 
(e.g. [256, 256, 256, 1]). The label at a given voxel should be an integer 
representing the class at the given position. The background class is normally 
denoted '0'.

#### Initializing a Project
Once the data is stored under the above folder structure, a Multi-Planar 
project can be initialized as follows:

```
# Initialize a project at 'my_folder'
# The --data_dir flag is optional
mp init_project --name my_project --data_dir ./data_folder
```

This will create a folder at path ```my_project``` and populate it with a YAML
file named ```train_hparams.yaml```, which stores all hyperparameters. Any 
parameter in this file may be specified manually, but can all be set 
automatically.

**NOTE:** By default the ```init_project``` prepares a Multi-Planar model. 
However, note that a 3D model is also supported, which can be selected by 
specifying the ```--model=3D``` flag (default=```---model=MultiPlanar```).

#### Training
The model can now be trained as follows:

```
mp train --num_GPUs=2   # Any number of GPUs (or 0)
```

During training various information and images will be logged automatically to 
the project folder. Typically, after training, the folder will look as follows:

```
./my_project/
|- images/               # Example segmentations through training
|- logs/                 # Various log files
|- model/                # Stores the best model parameters
|- tensorboard/          # TensorBoard graph and metric visualization
|- train_hparams.yaml    # The hyperparameters file
|- views.npz             # An array of the view vectors used
|- views.png             # Visualization of the views used
```

#### Fusion Model Training
When using the MultiPlanar model, a fusion model must also be trained after 
the base model has been trained. This model will learn to map the multiple 
predictions of the base model through each view to one, stronger segmentation
volume:
```
mp train_fusion --num_GPUs=2
```

#### Predict and evaluate
The trained model can now be evaluated on the testing data in 
```data_folder/test``` by invoking:

```
mp predict --num_GPUs=2 --out_dir predictions
```

This will create a folder ```my_project/predictions``` storing the predicted 
images along with dice coefficient performance metrics.

The model can also be used to predict on images stored in the ```predictions``` 
folder but without corresponding label files using the ``--no_eval`` flag or on 
single files as follows:

```
# Predict on all images in 'test' folder without label files
mp predict --no_eval

# Predict on a single image
mp predict -f ./new_image.nii.gz

# Preidct on a single image and do eval against its label file
mp predict -f ./im/new_image.nii.gz -l ./lab/new_image.nii.gz
```

#### Performance Summary
A summary of the performance can be produced by invoking the following command
from inside the ```my_project``` folder or ```predictions``` sub-folder:

```
mp summary

>> [***] SUMMARY REPORT FOR FOLDER [***]
>> ./my_project/predictions/csv/
>> 
>> 
>> Per class:
>> --------------------------------
>>    Mean dice by class  +/- STD    min    max   N
>> 1               0.856    0.060  0.672  0.912  34
>> 2               0.891    0.029  0.827  0.934  34
>> 3               0.888    0.027  0.829  0.930  34
>> 4               0.802    0.164  0.261  0.943  34
>> 5               0.819    0.075  0.552  0.926  34
>> 6               0.863    0.047  0.663  0.917  34
>> 
>> Overall mean: 0.853 +- 0.088
>> --------------------------------
>> 
>> By views:
>> --------------------------------
>> [0.8477811  0.50449719 0.16355361]          0.825
>> [ 0.70659414 -0.35532932  0.6119361 ]       0.819
>> [ 0.11799461 -0.07137918  0.9904455 ]       0.772
>> [ 0.95572575 -0.28795306  0.06059151]       0.827
>> [-0.16704373 -0.96459936  0.20406974]       0.810
>> [-0.72188903  0.68418977  0.10373322]       0.819
>> --------------------------------
```

## Cross Validation Experiments
Cross validation experiments may be easily performed. First, invoke the 
```mp cv_split``` command to split your ```data_folder``` into a number of 
random splits:

```
mp cv_split --data_dir ./data_folder --CV=5
```

Here, we prepare for a 5-CV setup. By default, the above command will create a
folder at ```data_folder/views/5-CV/``` storing in this case 5 folders 
```split0, split1, ..., split5``` each structured like the main data folder 
with sub-folders ```train```, ```val```, ```test``` and ```aug``` (optionally, 
set with the ```--aug_sub_dir``` flag). Inside these sub-folders, images a 
symlinked to their original position to safe storage.

#### Running a CV Experiment
A cross-validation experiment can now be performed. On systems with multiple
GPUs, each fold can be assigned a given number of the total pool of GPUs in 
which case multiple folds will run in parallel and new once automatically start
, when previous folds terminate.

First, we create a new project folder. This time, we do not specify a data 
folder yet:

```
mp init_project --name CV_experiment
```

We also create a file named ```script```, giving the following folder structure:

```
./CV_experiment
|- train_hparams.yaml
|- script
```

The train_hparams.yaml file will serve as a **template** that will be applied 
to all folds. We can set any parameters we want here, or let the framework 
decide on proper parameters for each fold automatically. The **script** file 
details the ```mp``` commands (and optionally various arguments) to execute on 
each fold. For instance, a script file may look like:

```
mp train --no_images  # Do not save example segmentations
mp train_fusion
mp predict --out_dir predictions
```

We can now execute the 5-CV experiment by running:

```
mp cv_experiment --CV_dir=./data_dir/views/5-CV \
                 --out_dir=./splits \
                 --num_GPUs=2
                 --monitor_GPUs_every=600
```

Above, we assign 2 GPUs to each fold. On a system of 8 GPUs, 4 folds will be 
run in parallel. We set ```--monitor_GPUs_every=600``` to scan the system for 
new free GPU resources every 600 seconds (otherwise, only GPUs that we 
initially available will be cycled and new free ones will be ignored).

The cv_experiment script will create a new project folder for each split 
located at ```--out_dir``` (```CV_experiment/splits``` in this case). For each
fold, each of the commands outlined in the ```script``` file will be launched
one by one inside the respective project folder of the fold, so that the 
predictions are stored in ```CV_experiment/splits/split0/predictions``` for 
fold 0 etc.

Afterwards, we may get a CV summary by invoking:

```
mp summary
```

... from inside the ```CV_experiment/splits``` folder.<|MERGE_RESOLUTION|>--- conflicted
+++ resolved
@@ -5,11 +5,7 @@
 `Mathias Perslev, Erik Dam, Akshay Pai, and Christian Igel. One Network To 
 Segment Them All: A General, Lightweight System for Accurate 3D Medical Image
 Segmentation. In: Medical Image Computing and Computer Assisted Intervention 
-<<<<<<< HEAD
-(MICCAI), 2019, accepted`
-=======
 (MICCAI), 2019`
->>>>>>> d550a502
 
 ## Quick Start
 #### Installation
